'''
CLI for scoring tool.
'''
from __future__ import annotations
import sys, io
_BOOT_STDOUT = sys.stdout
sys.stdout = io.StringIO()
import argparse
from typing import List
from pathlib import Path
import time
import os
from contextlib import redirect_stdout
import logging
<<<<<<< HEAD
import sys
import os
=======
>>>>>>> 48fad233
import json
from utils.logging import setup_logging, set_run_id, get_logger
from url_handler.base import classify_url
# from url_handler.model import handle_model_url
# from url_handler.dataset import handle_dataset_url
# from url_handler.code import handle_code_url
from metrics.size import get_size_score
from metrics.license import get_license_score
from metrics.dataset_quality import get_dataset_quality_score
from metrics.code_quality import get_code_quality
from metrics.performance_claims import get_performance_claims
from metrics.dataset_and_code import get_dataset_and_code_score
from metrics.rampup import get_ramp_up
from metrics.busfactor import get_bus_factor
from metrics.base import get_repo_id
from concurrent.futures import ThreadPoolExecutor, as_completed



MAX_WORKERS = int(os.environ.get("SCORER_MAX_WORKERS", "4"))


def parse_args() -> argparse.Namespace:
    '''
    Parse CLI arguments
    '''
    parser = argparse.ArgumentParser(
        description="CLI for scoring models, datasets, and code."
    )
    parser.add_argument(
        "url_file",
        type=Path,
        help="Path to a newline-delimited file containing URLS of model/dataset/code"
    )
    parser.add_argument(
        "--log-file",
        type=Path,
        default=None,
        help="Path to write log file (if not set, uses $LOG_FILE or logs/scorer.log)"
    )
    parser.add_argument(
        "--log-level",
        type=int,
        choices=[0, 1, 2],
        default=int(os.environ.get("LOG_LEVEL", "0")),
        help="Verbosity: 0=silent, 1=info, 2=debug (default 0 or $LOG_LEVEL)"
    )
    parser.add_argument(
        "--log-text",
        action="store_true",
        help="Use plain text logs instead of JSON Lines"
    )
    parser.add_argument(
        "--run-id",
        default=None,
        help="Optional run id to correlate logs across processes"
    )
    return parser.parse_args()


def read_urls(file_path: Path) -> List[List[str]]:
    '''
    read newline-delimited URLs from a file
    '''
    # check if file path exists
    if not file_path.exists():
        raise FileNotFoundError(f"URL file {file_path} does not exist.")
    urls: List[List[str]] = []
    with file_path.open("r", encoding="utf-8") as f:
        for raw in f:
            line = raw.strip()
            if not line or line.startswith("#"):
                continue  # skip blank/comment
            parts = [u.strip() for u in line.split(",") if u.strip()]
            if parts:               # <-- only keep non-empty lines
                urls.append(parts)
    return urls


def main() -> None:
    # get CLI arguments
    args = parse_args()

    url_file_path = args.url_file.resolve()

    # check GitHub token
    GITHUB_TOKEN = os.environ.get("GITHUB_TOKEN")
    if not GITHUB_TOKEN:
        print("Warning: GITHUB_TOKEN environment variable is not set or empty.",
              file=sys.stderr)
        # sys.exit(1)

    # Configure the log destination first
    if args.log_file:
        os.environ["LOG_FILE"] = str(args.log_file)
    else:
        # ensure a default is present so the file is always produced
        os.environ.setdefault("LOG_FILE", "logs/scorer.log")

    # Init logging
    os.environ["LOG_LEVEL"] = str(args.log_level)
    setup_logging(level=args.log_level, json_lines=not args.log_text)
    run_id = set_run_id(args.run_id)
    log = get_logger("cli")
    import logging
    for h in logging.getLogger().handlers:
        if isinstance(h, logging.StreamHandler):
            h.stream = sys.stderr

    # --- restore real stdout now that imports are done ---
    sys.stdout = _BOOT_STDOUT

    start_ns = time.perf_counter_ns()
    log.info("run started",
             extra={"phase": "run", "function": "main", "run_id": run_id})

    # open URL file
    try:
        urls = read_urls(url_file_path)
        log.info("read urls",
                 extra={"phase": "run", "count": len(urls), "file": str(url_file_path)})
    except Exception as e:
        print(f"Error reading URL file {e}", file=sys.stderr)
        log.exception("failed to read url file", extra={"phase": "run"})
        sys.exit(1)

    # Classify URLs by type (model, dataset, code)
    classifications = []
    for line in urls:
        line_classifications = {}
        for url in line:
            log.info("processing url", extra={"phase": "controller", "url": url})
            try:
                with redirect_stdout(io.StringIO()):
                    url_type = classify_url(url)
                log.info("classified", extra={"phase": "controller", "type": url_type})
            except Exception:
                log.exception("classification failed",
                              extra={"phase": "controller", "url": url})
                print(f"{url} -> ERROR: classification failed", file=sys.stderr)
                continue

            if url_type == "unknown":
                log.warning("unknown url type", extra={"phase": "controller"})
                continue
            if url_type == "model":
                # try:
                #     with redirect_stdout(io.StringIO()):
                #         handle_model_url(url)
                # except Exception:
                #     log.exception("handle_model_url failed", extra={"url": url})
                line_classifications[url] = url_type
            elif url_type == "dataset":
                # try:
                #     with redirect_stdout(io.StringIO()):
                #         handle_dataset_url(url)
                # except Exception:
                #     log.exception("handle_dataset_url failed", extra={"url": url})
                line_classifications[url] = url_type
            elif url_type == "code":
                # try:
                #     with redirect_stdout(io.StringIO()):
                #         handle_code_url(url)
                # except Exception:
                #     log.exception("handle_code_url failed", extra={"url": url})
                line_classifications[url] = url_type
        classifications.append(line_classifications)

    # Calculate metrics
    for line in classifications:
        start_time = time.time()
        try:
            # intialize all fields to zero
            # string fields
            name = ""
            category = ""

            # float scores (0–1)
            net_score = 0.0
            ramp_up = 0.0
            bus_factor = 0.0
            performance_claims = 0.0
            license = 0.0
            dataset_and_code_score = 0.0
            dataset_quality = 0.0
            code_quality = 0.0

            # latencies (milliseconds)
            net_score_latency = 0
            ramp_up_latency = 0
            bus_factor_latency = 0
            performance_claims_latency = 0
            license_latency = 0
            size_latency = 0
            dataset_and_code_score_latency = 0
            dataset_quality_latency = 0
            code_quality_latency = 0

            # object field (dict)
            size_dict = {
                "raspberry_pi": 0.0,
                "jetson_nano": 0.0,
                "desktop_pc": 0.0,
                "aws_server": 0.0
            }

            # update fields based on URL type
            for url, url_type in line.items():
                try:
                    with redirect_stdout(io.StringIO()):
                        repo = get_repo_id(url, url_type) or ""
                except Exception:
                    log.exception("get_repo_id failed", extra={"url": url})
                    repo = ""
                parts = repo.split("/", 1)
                name = parts[1] if len(parts) == 2 else (parts[0] if parts else "")
                category = url_type.upper()

                tasks = {}
                if url_type == 'code':
                    tasks["code_quality"] = lambda: get_code_quality(url, url_type)
                elif url_type == 'dataset':
                    tasks["dataset_quality"] = lambda: get_dataset_quality_score(
                        url, url_type)
                    tasks["dataset_and_code_score"] = \
                        lambda: get_dataset_and_code_score(url, url_type)
                elif url_type == 'model':
                    tasks["size"] = lambda: get_size_score(url, url_type)
                    tasks["license"] = lambda: get_license_score(url, url_type)
                    tasks["performance_claims"] = lambda: get_performance_claims(
                        url, url_type)
                    tasks["bus_factor"] = lambda: get_bus_factor(url, url_type)
                    tasks["ramp_up"] = lambda: get_ramp_up(url, url_type)
                with redirect_stdout(io.StringIO()):
                    with ThreadPoolExecutor(max_workers=MAX_WORKERS) as ex:
                        futures = {
                            ex.submit(fn): met_name for met_name, fn in tasks.items()
                        }
                        for fut in as_completed(futures):
                            metric_name = futures[fut]
                            try:
                                val, lat = fut.result()
                            except Exception:
                                log.exception("metric failed",
                                              extra={"phase": "metrics",
                                                     "metric": metric_name,
                                                     "url": url})
                                val, lat = (0.0, 0)
                            if metric_name == "code_quality":
                                code_quality, code_quality_latency = val, lat
                            elif metric_name == "dataset_quality":
                                dataset_quality, dataset_quality_latency = val, lat
                            elif metric_name == "dataset_and_code_score":
                                dataset_and_code_score = val
                                dataset_and_code_score_latency = lat
                            elif metric_name == "size":
                                size_dict, size_latency = val, lat
                            elif metric_name == "license":
                                license, license_latency = val, lat
                            elif metric_name == "performance_claims":
                                performance_claims = val
                                performance_claims_latency = lat
                            elif metric_name == "bus_factor":
                                bus_factor, bus_factor_latency = val, lat
                            elif metric_name == "ramp_up":
                                ramp_up, ramp_up_latency = val, lat

            if not line:  # nothing recognized on this line
                # Still print a default row for this input line
                output = {
                    "name": "",
                    "category": "",
                    "net_score": 0.0,
                    "net_score_latency": 0,
                    "ramp_up_time": 0.0,
                    "ramp_up_time_latency": 0,
                    "bus_factor": 0.0,
                    "bus_factor_latency": 0,
                    "performance_claims": 0.0,
                    "performance_claims_latency": 0,
                    "license": 0.0,
                    "license_latency": 0,
                    "size_score": {"raspberry_pi": 0.0,
                                   "jetson_nano": 0.0,
                                   "desktop_pc": 0.0,
                                   "aws_server": 0.0},
                    "size_score_latency": 0,
                    "dataset_and_code_score": 0.0,
                    "dataset_and_code_score_latency": 0,
                    "dataset_quality": 0.0,
                    "dataset_quality_latency": 0,
                    "code_quality": 0.0,
                    "code_quality_latency": 0
                }
                print(json.dumps(output, separators=(',', ':')))
                sys.stdout.flush()
                continue

            # Compute net score
            size_score = 0.0
            if size_dict:
                size_score = sum(size_dict.values()) / len(size_dict)

            net_score = (
                0.15 * size_score +
                0.15 * license +
                0.10 * ramp_up +
                0.10 * bus_factor +
                0.15 * dataset_quality +
                0.10 * code_quality +
                0.15 * performance_claims +
                0.10 * dataset_and_code_score
            )

            # Compute net score latency in milliseconds
            net_score_latency = int((time.time() - start_time) * 1000)

            # Build NDJSON output
            output = {
                "name": name,
                "category": category,
                "net_score": round(net_score, 2),
                "net_score_latency": net_score_latency,
                "ramp_up_time": round(ramp_up, 2),
                "ramp_up_time_latency": ramp_up_latency,
                "bus_factor": round(bus_factor, 2),
                "bus_factor_latency": bus_factor_latency,
                "performance_claims": round(performance_claims, 2),
                "performance_claims_latency": performance_claims_latency,
                "license": round(license, 2),
                "license_latency": license_latency,
                "size_score":
                    {k: round(v, 2) for k, v in size_dict.items()} if size_dict else {},
                "size_score_latency": size_latency,
                "dataset_and_code_score": round(dataset_and_code_score, 2),
                "dataset_and_code_score_latency": dataset_and_code_score_latency,
                "dataset_quality": round(dataset_quality, 2),
                "dataset_quality_latency": dataset_quality_latency,
                "code_quality": round(code_quality, 2),
                "code_quality_latency": code_quality_latency
            }

            print(json.dumps(output, separators=(',', ':')))
            sys.stdout.flush()
        except Exception:
            log.exception("unexpected error while scoring line", extra={"phase": "run"})
            print(json.dumps({
                "name": "", "category": "",
                "net_score": 0.0, "net_score_latency": 0,
                "ramp_up_time": 0.0, "ramp_up_time_latency": 0,
                "bus_factor": 0.0, "bus_factor_latency": 0,
                "performance_claims": 0.0, "performance_claims_latency": 0,
                "license": 0.0, "license_latency": 0,
                "size_score": {"raspberry_pi": 0.0,
                               "jetson_nano": 0.0,
                               "desktop_pc": 0.0,
                               "aws_server": 0.0},
                "size_score_latency": 0,
                "dataset_and_code_score": 0.0, "dataset_and_code_score_latency": 0,
                "dataset_quality": 0.0, "dataset_quality_latency": 0,
                "code_quality": 0.0, "code_quality_latency": 0
            }, separators=(',', ':')))
            sys.stdout.flush()
            continue

    dur_ms = (time.perf_counter_ns() - start_ns) // 1_000_000
    log.info("run finished",
             extra={"phase": "run", "function": "main", "latency_ms": dur_ms})
    exit(0)


if __name__ == "__main__":
    main()<|MERGE_RESOLUTION|>--- conflicted
+++ resolved
@@ -12,11 +12,8 @@
 import os
 from contextlib import redirect_stdout
 import logging
-<<<<<<< HEAD
 import sys
 import os
-=======
->>>>>>> 48fad233
 import json
 from utils.logging import setup_logging, set_run_id, get_logger
 from url_handler.base import classify_url
