--- conflicted
+++ resolved
@@ -7,21 +7,17 @@
 from typing import List
 from pathlib import Path
 import time
-<<<<<<< HEAD
-import sys
-import os
-=======
 import io
 from contextlib import redirect_stdout
 import logging
-import sys, os
->>>>>>> af772332
+import sys
+import os
 import json
 from utils.logging import setup_logging, set_run_id, get_logger
 from url_handler.base import classify_url
-from url_handler.model import handle_model_url
-from url_handler.dataset import handle_dataset_url
-from url_handler.code import handle_code_url
+# from url_handler.model import handle_model_url
+# from url_handler.dataset import handle_dataset_url
+# from url_handler.code import handle_code_url
 from metrics.size import get_size_score
 from metrics.license import get_license_score
 from metrics.dataset_quality import get_dataset_quality_score
@@ -49,14 +45,6 @@
         help="Path to a newline-delimited file containing URLS of model/dataset/code"
     )
     parser.add_argument(
-<<<<<<< HEAD
-        "--parallel",
-        action="store_true",
-        help="Calculate metrics in parallel"
-    )
-    parser.add_argument(
-=======
->>>>>>> af772332
         "--log-file",
         type=Path,
         default=None,
@@ -155,7 +143,8 @@
                     url_type = classify_url(url)
                 log.info("classified", extra={"phase": "controller", "type": url_type})
             except Exception:
-                log.exception("classification failed", extra={"phase": "controller", "url": url})
+                log.exception("classification failed",
+                              extra={"phase": "controller", "url": url})
                 print(f"{url} -> ERROR: classification failed", file=sys.stderr)
                 continue
 
@@ -163,25 +152,25 @@
                 log.warning("unknown url type", extra={"phase": "controller"})
                 continue
             if url_type == "model":
-                try:
-                    with redirect_stdout(io.StringIO()):
-                        handle_model_url(url)
-                except Exception:
-                    log.exception("handle_model_url failed", extra={"url": url})
+                # try:
+                #     with redirect_stdout(io.StringIO()):
+                #         handle_model_url(url)
+                # except Exception:
+                #     log.exception("handle_model_url failed", extra={"url": url})
                 line_classifications[url] = url_type
             elif url_type == "dataset":
-                try:
-                    with redirect_stdout(io.StringIO()):
-                        handle_dataset_url(url)
-                except Exception:
-                    log.exception("handle_dataset_url failed", extra={"url": url})
+                # try:
+                #     with redirect_stdout(io.StringIO()):
+                #         handle_dataset_url(url)
+                # except Exception:
+                #     log.exception("handle_dataset_url failed", extra={"url": url})
                 line_classifications[url] = url_type
             elif url_type == "code":
-                try:
-                    with redirect_stdout(io.StringIO()):
-                        handle_code_url(url)
-                except Exception:
-                    log.exception("handle_code_url failed", extra={"url": url})
+                # try:
+                #     with redirect_stdout(io.StringIO()):
+                #         handle_code_url(url)
+                # except Exception:
+                #     log.exception("handle_code_url failed", extra={"url": url})
                 line_classifications[url] = url_type
         classifications.append(line_classifications)
 
@@ -223,107 +212,6 @@
                 "aws_server": 0.0
             }
 
-<<<<<<< HEAD
-        # update fields based on URL type
-        for url, url_type in line.items():
-            name = get_repo_id(url, url_type)
-            name = name.split('/')[1]
-
-            category = url_type.upper()
-
-            tasks = {}
-            if url_type == 'code':
-                tasks["code_quality"] = lambda: get_code_quality(url, url_type)
-            elif url_type == 'dataset':
-                tasks["dataset_quality"] = lambda: get_dataset_quality_score(
-                    url, url_type)
-                tasks["dataset_and_code_score"] = lambda: get_dataset_and_code_score(
-                    url, url_type)
-            elif url_type == 'model':
-                tasks["size"] = lambda: get_size_score(url, url_type)
-                tasks["license"] = lambda: get_license_score(url, url_type)
-                tasks["performance_claims"] = lambda: get_performance_claims(
-                    url, url_type)
-                tasks["bus_factor"] = lambda: get_bus_factor(url, url_type)
-                tasks["ramp_up"] = lambda: get_ramp_up(url, url_type)
-
-            # Run tasks (parallel if requested)
-            with ThreadPoolExecutor(max_workers=MAX_WORKERS) as ex:
-                futures = {ex.submit(fn): met_name for met_name, fn in tasks.items()}
-                for fut in as_completed(futures):
-                    metric_name = futures[fut]
-                    try:
-                        val, lat = fut.result()
-                    except Exception:
-                        log.exception("metric failed", extra={"phase": "metrics",
-                                                              "metric": metric_name,
-                                                              "url": url})
-                        val, lat = (0.0, 0)
-                    if metric_name == "code_quality":
-                        code_quality, code_quality_latency = val, lat
-                    elif metric_name == "dataset_quality":
-                        dataset_quality, dataset_quality_latency = val, lat
-                    elif metric_name == "dataset_and_code_score":
-                        dataset_and_code_score = val
-                        dataset_and_code_score_latency = lat
-                    elif metric_name == "size":
-                        size_dict, size_latency = val, lat
-                    elif metric_name == "license":
-                        license, license_latency = val, lat
-                    elif metric_name == "performance_claims":
-                        performance_claims, performance_claims_latency = val, lat
-                    elif metric_name == "bus_factor":
-                        bus_factor, bus_factor_latency = val, lat
-                    elif metric_name == "ramp_up":
-                        ramp_up, ramp_up_latency = val, lat
-
-        if not line:  # nothing recognized on this line
-            # Still print a default row for this input line
-            output = {
-                "name": "",
-                "category": "",
-                "net_score": 0.0,
-                "net_score_latency": 0,
-                "ramp_up_time": 0.0,
-                "ramp_up_time_latency": 0,
-                "bus_factor": 0.0,
-                "bus_factor_latency": 0,
-                "performance_claims": 0.0,
-                "performance_claims_latency": 0,
-                "license": 0.0,
-                "license_latency": 0,
-                "size_score": {"raspberry_pi": 0.0,
-                               "jetson_nano": 0.0,
-                               "desktop_pc": 0.0,
-                               "aws_server": 0.0},
-                "size_score_latency": 0,
-                "dataset_and_code_score": 0.0,
-                "dataset_and_code_score_latency": 0,
-                "dataset_quality": 0.0,
-                "dataset_quality_latency": 0,
-                "code_quality": 0.0,
-                "code_quality_latency": 0
-            }
-            print(json.dumps(output, separators=(',', ':')))
-            sys.stdout.flush()
-            continue
-
-        # Compute net score
-        size_score = 0.0
-        if size_dict:
-            size_score = sum(size_dict.values()) / len(size_dict)
-
-        net_score = (
-            0.15 * size_score +
-            0.15 * license +
-            0.10 * ramp_up +
-            0.10 * bus_factor +
-            0.15 * dataset_quality +
-            0.10 * code_quality +
-            0.15 * performance_claims +
-            0.10 * dataset_and_code_score
-        )
-=======
             # update fields based on URL type
             for url, url_type in line.items():
                 try:
@@ -340,41 +228,51 @@
                 if url_type == 'code':
                     tasks["code_quality"] = lambda: get_code_quality(url, url_type)
                 elif url_type == 'dataset':
-                    tasks["dataset_quality"] = lambda: get_dataset_quality_score(url, url_type)
-                    tasks["dataset_and_code_score"] = lambda: get_dataset_and_code_score(url, url_type)
+                    tasks["dataset_quality"] = lambda: get_dataset_quality_score(
+                        url, url_type)
+                    tasks["dataset_and_code_score"] = \
+                        lambda: get_dataset_and_code_score(url, url_type)
                 elif url_type == 'model':
                     tasks["size"] = lambda: get_size_score(url, url_type)
                     tasks["license"] = lambda: get_license_score(url, url_type)
-                    tasks["performance_claims"] = lambda: get_performance_claims(url, url_type)
+                    tasks["performance_claims"] = lambda: get_performance_claims(
+                        url, url_type)
                     tasks["bus_factor"] = lambda: get_bus_factor(url, url_type)
                     tasks["ramp_up"] = lambda: get_ramp_up(url, url_type)
                 with redirect_stdout(io.StringIO()):
                     with ThreadPoolExecutor(max_workers=MAX_WORKERS) as ex:
-                        futures = {ex.submit(fn): met_name for met_name, fn in tasks.items()}
+                        futures = {
+                            ex.submit(fn): met_name for met_name, fn in tasks.items()
+                        }
                         for fut in as_completed(futures):
                             metric_name = futures[fut]
                             try:
                                 val, lat = fut.result()
                             except Exception:
-                                log.exception("metric failed", extra={"phase": "metrics", "metric": metric_name, "url": url})
+                                log.exception("metric failed",
+                                              extra={"phase": "metrics",
+                                                     "metric": metric_name,
+                                                     "url": url})
                                 val, lat = (0.0, 0)
                             if metric_name == "code_quality":
                                 code_quality, code_quality_latency = val, lat
                             elif metric_name == "dataset_quality":
                                 dataset_quality, dataset_quality_latency = val, lat
                             elif metric_name == "dataset_and_code_score":
-                                dataset_and_code_score, dataset_and_code_score_latency = val, lat
+                                dataset_and_code_score = val
+                                dataset_and_code_score_latency = lat
                             elif metric_name == "size":
                                 size_dict, size_latency = val, lat
                             elif metric_name == "license":
                                 license, license_latency = val, lat
                             elif metric_name == "performance_claims":
-                                performance_claims, performance_claims_latency = val, lat
+                                performance_claims = val
+                                performance_claims_latency = lat
                             elif metric_name == "bus_factor":
                                 bus_factor, bus_factor_latency = val, lat
                             elif metric_name == "ramp_up":
                                 ramp_up, ramp_up_latency = val, lat
-                
+
             if not line:  # nothing recognized on this line
                 # Still print a default row for this input line
                 output = {
@@ -390,7 +288,10 @@
                     "performance_claims_latency": 0,
                     "license": 0.0,
                     "license_latency": 0,
-                    "size_score": {"raspberry_pi":0.0,"jetson_nano":0.0,"desktop_pc":0.0,"aws_server":0.0},
+                    "size_score": {"raspberry_pi": 0.0,
+                                   "jetson_nano": 0.0,
+                                   "desktop_pc": 0.0,
+                                   "aws_server": 0.0},
                     "size_score_latency": 0,
                     "dataset_and_code_score": 0.0,
                     "dataset_and_code_score_latency": 0,
@@ -403,96 +304,72 @@
                 sys.stdout.flush()
                 continue
 
-
             # Compute net score
             size_score = 0.0
             if size_dict:
                 size_score = sum(size_dict.values()) / len(size_dict)
 
-            net_score = 0.15 * size_score + \
-                        0.15 * license + \
-                        0.10 * ramp_up + \
-                        0.10 * bus_factor + \
-                        0.15 * dataset_quality + \
-                        0.10 * code_quality + \
-                        0.15 * performance_claims + \
-                        0.10 * dataset_and_code_score
->>>>>>> af772332
+            net_score = (
+                0.15 * size_score +
+                0.15 * license +
+                0.10 * ramp_up +
+                0.10 * bus_factor +
+                0.15 * dataset_quality +
+                0.10 * code_quality +
+                0.15 * performance_claims +
+                0.10 * dataset_and_code_score
+            )
 
             # Compute net score latency in milliseconds
             net_score_latency = int((time.time() - start_time) * 1000)
 
-<<<<<<< HEAD
-        # Build NDJSON output
-        output = {
-            "name": name,
-            "category": category,
-            "net_score": round(net_score, 2),
-            "net_score_latency": net_score_latency,
-            "ramp_up_time": round(ramp_up, 2),
-            "ramp_up_time_latency": ramp_up_latency,
-            "bus_factor": round(bus_factor, 2),
-            "bus_factor_latency": bus_factor_latency,
-            "performance_claims": round(performance_claims, 2),
-            "performance_claims_latency": performance_claims_latency,
-            "license": round(license, 2),
-            "license_latency": license_latency,
-            "size_score":
-                {k: round(v, 2) for k, v in size_dict.items()} if size_dict else {},
-            "size_score_latency": size_latency,
-            "dataset_and_code_score": round(dataset_and_code_score, 2),
-            "dataset_and_code_score_latency": dataset_and_code_score_latency,
-            "dataset_quality": round(dataset_quality, 2),
-            "dataset_quality_latency": dataset_quality_latency,
-            "code_quality": round(code_quality, 2),
-            "code_quality_latency": code_quality_latency
-        }
-=======
             # Build NDJSON output
             output = {
-                "name":name,
-                "category":category,
-                "net_score":round(net_score, 2),
-                "net_score_latency":net_score_latency,
-                "ramp_up_time":round(ramp_up, 2),
-                "ramp_up_time_latency":ramp_up_latency,
-                "bus_factor":round(bus_factor, 2),
-                "bus_factor_latency":bus_factor_latency,
-                "performance_claims":round(performance_claims, 2),
-                "performance_claims_latency":performance_claims_latency,
-                "license":round(license, 2),
+                "name": name,
+                "category": category,
+                "net_score": round(net_score, 2),
+                "net_score_latency": net_score_latency,
+                "ramp_up_time": round(ramp_up, 2),
+                "ramp_up_time_latency": ramp_up_latency,
+                "bus_factor": round(bus_factor, 2),
+                "bus_factor_latency": bus_factor_latency,
+                "performance_claims": round(performance_claims, 2),
+                "performance_claims_latency": performance_claims_latency,
+                "license": round(license, 2),
                 "license_latency": license_latency,
-                "size_score":{k: round(v, 2) for k, v in size_dict.items()} if size_dict else {},
-                "size_score_latency":size_latency,
-                "dataset_and_code_score":round(dataset_and_code_score, 2),
-                "dataset_and_code_score_latency":dataset_and_code_score_latency,
-                "dataset_quality":round(dataset_quality, 2),
-                "dataset_quality_latency":dataset_quality_latency,
-                "code_quality":round(code_quality, 2),
-                "code_quality_latency":code_quality_latency
+                "size_score":
+                    {k: round(v, 2) for k, v in size_dict.items()} if size_dict else {},
+                "size_score_latency": size_latency,
+                "dataset_and_code_score": round(dataset_and_code_score, 2),
+                "dataset_and_code_score_latency": dataset_and_code_score_latency,
+                "dataset_quality": round(dataset_quality, 2),
+                "dataset_quality_latency": dataset_quality_latency,
+                "code_quality": round(code_quality, 2),
+                "code_quality_latency": code_quality_latency
             }
->>>>>>> af772332
 
             print(json.dumps(output, separators=(',', ':')))
             sys.stdout.flush()
         except Exception:
-            log.exception("unexpected error while scoring line", extra={"phase":"run"})
+            log.exception("unexpected error while scoring line", extra={"phase": "run"})
             print(json.dumps({
-                "name":"", "category":"",
-                "net_score":0.0, "net_score_latency":0,
-                "ramp_up_time":0.0, "ramp_up_time_latency":0,
-                "bus_factor":0.0, "bus_factor_latency":0,
-                "performance_claims":0.0, "performance_claims_latency":0,
-                "license":0.0, "license_latency":0,
-                "size_score":{"raspberry_pi":0.0,"jetson_nano":0.0,"desktop_pc":0.0,"aws_server":0.0},
-                "size_score_latency":0,
-                "dataset_and_code_score":0.0, "dataset_and_code_score_latency":0,
-                "dataset_quality":0.0, "dataset_quality_latency":0,
-                "code_quality":0.0, "code_quality_latency":0
+                "name": "", "category": "",
+                "net_score": 0.0, "net_score_latency": 0,
+                "ramp_up_time": 0.0, "ramp_up_time_latency": 0,
+                "bus_factor": 0.0, "bus_factor_latency": 0,
+                "performance_claims": 0.0, "performance_claims_latency": 0,
+                "license": 0.0, "license_latency": 0,
+                "size_score": {"raspberry_pi": 0.0,
+                               "jetson_nano": 0.0,
+                               "desktop_pc": 0.0,
+                               "aws_server": 0.0},
+                "size_score_latency": 0,
+                "dataset_and_code_score": 0.0, "dataset_and_code_score_latency": 0,
+                "dataset_quality": 0.0, "dataset_quality_latency": 0,
+                "code_quality": 0.0, "code_quality_latency": 0
             }, separators=(',', ':')))
             sys.stdout.flush()
             continue
-    
 
     dur_ms = (time.perf_counter_ns() - start_ns) // 1_000_000
     log.info("run finished",
